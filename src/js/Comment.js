/**
 * Comment class.
 *
 * @module Comment
 */

import CdError from './CdError';
import CommentForm from './CommentForm';
import CommentSkeleton from './CommentSkeleton';
import CommentStatic from './CommentStatic';
import cd from './cd';
import commentLayers from './commentLayers';
import userRegistry from './userRegistry';
import { ElementsTreeWalker, TreeWalker } from './treeWalker';
import {
  addToArrayIfAbsent,
  areObjectsEqual,
  calculateWordsOverlap,
  caseInsensitiveFirstCharPattern,
  dealWithLoadingBug,
  defined,
  getExtendedRect,
  getFromLocalStorage,
  getVisibilityByRects,
  handleApiReject,
  isInline,
  saveToLocalStorage,
  unhideText,
} from './util';
import { copyLink } from './modal.js';
import {
  decodeHtmlEntities,
  extractSignatures,
  hideDistractingCode,
  hideSensitiveCode,
  hideTemplatesRecursively,
  normalizeCode,
  removeWikiMarkup,
} from './wikitext';
import { getUserGenders, parseCode } from './apiWrappers';
import { reloadPage } from './boot';

let thanks;

/**
 * Remove thanks older than 60 days.
 *
 * @param {object[]} data
 * @returns {object}
 * @private
 */
function cleanUpThanks(data) {
  const newData = Object.assign({}, data);
  Object.keys(newData).forEach((key) => {
    if (
      !newData[key].thankUnixTime ||
      newData[key].thankUnixTime < Date.now() - 60 * cd.g.SECONDS_IN_DAY * 1000
    ) {
      delete newData[key];
    }
  });
  return newData;
}

/**
 * Get bounding client rectangle for a comment part.
 *
 * @param {Element} el
 * @returns {object}
 * @private
 */
function getCommentPartRect(el) {
  let rect;
  // In most skins, <ul> and <ol> tags have markers in the margin, not padding, area, unlike in
  // native browser styles, so we include margins in the coordinates for them.
  if (['UL', 'OL'].includes(el.tagName)) {
    rect = getExtendedRect(el);
    rect.left = rect.outerLeft;
    rect.right = rect.outerRight;
  } else {
    rect = el.getBoundingClientRect();
  }
  return rect;
}

/**
 * Class representing a comment (any signed, and in some cases unsigned, text on a wiki talk page).
 *
 * @augments module:CommentSkeleton
 */
export default class Comment extends CommentSkeleton {
  /**
   * Create a comment object.
   *
   * @param {Parser} parser A relevant instance of {@link module:Parser Parser}.
   * @param {object} signature Signature object returned by {@link
   *   module:Parser#findSignatures}.
   */
  constructor(parser, signature) {
    super(parser, signature);

    this.elementPrototypes = cd.g.COMMENT_ELEMENT_PROTOTYPES;

    /**
     * Comment author {@link module:userRegistry~User user object}.
     *
     * @type {User}
     */
    this.author = userRegistry.getUser(this.authorName);

    /**
     * Comment signature element as a jQuery object.
     *
     * @type {JQuery}
     */
    this.$signature = $(signature.element);

    delete this.signatureElement;

    /**
     * Comment timestamp element as a jQuery object.
     *
     * @type {JQuery}
     */
    this.$timestamp = $(signature.timestampElement);

    /**
     * Is the comment actionable, i.e. you can reply to or edit it. A comment is actionable if it is
     * not in a closed discussion or an old diff page. (Previously the presence of an author was
     * also checked, but currently all comments should have an author.)
     *
     * @type {boolean}
     */
    this.isActionable = (
      cd.g.isPageActive &&
      !cd.g.closedDiscussionElements.some((el) => el.contains(this.elements[0]))
    );

    this.highlightables.forEach(this.bindEvents.bind(this));

    /**
     * Is the comment currently highlighted as the target comment.
     *
     * @type {boolean}
     */
    this.isTarget = false;

    /**
     * Is the comment currently hovered.
     *
     * @type {boolean}
     */
    this.isHovered = false;

    /**
     * Was the comment edited since the previous visit.
     *
     * @type {?boolean}
     */
    this.isEditedSincePreviousVisit = null;

    /**
     * Was the comment edited while the page was idle. (The new version may be rendered or may be
     * not, if the layout is too complex.)
     *
     * @type {?boolean}
     */
    this.isEdited = null;

    /**
     * Was the comment deleted while the page was idle.
     *
     * @type {?boolean}
     */
    this.isDeleted = null;

    /**
     * Should the comment be flashed as updated when it appears in sight.
     *
     * @type {?boolean}
     */
    this.willFlashNewOnSight = false;

    /**
     * Is the comment (or its signature) inside a table containing only one comment.
     *
     * @type {boolean}
     */
    this.isInSingleCommentTable = false;

    /**
     * Is the comment a part of a collapsed thread.
     *
     * @type {boolean}
     */
    this.isCollapsed = false;
  }

  /**
   * Bind the standard events to a comment part. Executed on comment object creation and DOM
   * modifications affecting comment parts.
   *
   * @param {Element} element
   */
  bindEvents(element) {
    element.onmouseenter = this.highlightHovered.bind(this);
    element.onmouseleave = this.unhighlightHovered.bind(this);
    element.ontouchstart = this.highlightHovered.bind(this);
  }

  /**
   * Filter out floating and hidden elements from the comment's {@link
   * module:CommentSkeleton#highlightables}, change their attributes, and update the comment's level
   * and parent elements' level classes.
   */
  reviewHighlightables() {
    for (let i = 0; i < this.highlightables.length; i++) {
      const el = this.highlightables[i];
      if (Array.from(el.classList).some((name) => !name.startsWith('cd-'))) {
        const style = window.getComputedStyle(el);
        if (
          // Currently we can't have comments with no highlightable elements.
          this.highlightables.length > 1 &&

          (['left', 'right'].includes(style.float) || style.display === 'none')
        ) {
          if (el.classList.contains('cd-commentPart-first')) {
            el.classList.remove('cd-commentPart-first');
            this.highlightables[i + 1].classList.add('cd-commentPart-first');
          }
          if (el.classList.contains('cd-commentPart-last')) {
            el.classList.remove('cd-commentPart-last');
            this.highlightables[i - 1].classList.add('cd-commentPart-last');
          }
          delete el.dataset.commentId;
          this.highlightables.splice(i, 1);
          i--;
          this.setLevels();
        }
      }
    }
  }

  /**
   * Get the comment coordinates and set them as the `positions` comment property. If the comment is
   * invisible, positions are unset.
   *
   * Note that comment coordinates are not static, obviously, but we need to recalculate them only
   * occasionally.
   *
   * @param {object} [options={}]
   * @private
   */
  getPositions(options = {}) {
    if (options.considerFloating === undefined) {
      options.considerFloating = false;
    }

    this.positions = null;

    if (this.editForm) return;

    let rectTop = options.rectTop || getCommentPartRect(this.highlightables[0]);
    let rectBottom = (
      options.rectBottom ||
      (
        this.elements.length === 1 ?
        rectTop :
        getCommentPartRect(this.highlightables[this.highlightables.length - 1])
      )
    );

    if (!getVisibilityByRects(rectTop, rectBottom)) return;

    // Seems like caching this value significantly helps performance at least in Chrome. But need to
    // be sure the viewport can't jump higher when it is at the bottom point of the page because
    // some content becomes occupying less space.
    const scrollY = window.scrollY;

    const top = scrollY + rectTop.top;
    const bottom = scrollY + rectBottom.bottom;

    if (options.considerFloating) {
      const floatingRects = options.floatingRects || cd.g.floatingElements.map(getExtendedRect);
      let intersectsFloatingCount = 0;
      let bottomIntersectsFloating = false;
      floatingRects.forEach((rect) => {
        const floatingTop = scrollY + rect.outerTop;
        const floatingBottom = scrollY + rect.outerBottom;
        if (bottom > floatingTop && bottom < floatingBottom + cd.g.CONTENT_LINE_HEIGHT) {
          bottomIntersectsFloating = true;
        }
        if (bottom > floatingTop && top < floatingBottom + cd.g.CONTENT_LINE_HEIGHT) {
          intersectsFloatingCount++;
        }
      });

      // We calculate the left and right borders separately - in its case, we need to change the
      // `overflow` property to get the desired value, otherwise floating elements are not taken
      // into account.
      if (bottomIntersectsFloating) {
        const initialOverflows = [];
        this.elements.forEach((el, i) => {
          initialOverflows[i] = el.style.overflow;
          el.style.overflow = 'hidden';
        });

        rectTop = getCommentPartRect(this.highlightables[0]);
        rectBottom = this.elements.length === 1 ?
          rectTop :
          getCommentPartRect(this.highlightables[this.highlightables.length - 1]);

        // If the comment intersects more than one floating block, we better keep `overflow: hidden`
        // to avoid bugs like where there are two floating blocks to the right with different
        // leftmost positions and the layer is more narrow than the comment.
        if (intersectsFloatingCount === 1) {
          this.elements.forEach((el, i) => {
            el.style.overflow = initialOverflows[i];
          });
        }
      }
    }

    const left = window.scrollX + Math.min(rectTop.left, rectBottom.left);
    const right = window.scrollX + Math.max(rectTop.right, rectBottom.right);

    // A solution for comments that have the height bigger than the viewport height. In Chrome, the
    // scrolling step is 100 pixels.
    const downplayedBottom = bottom - top > (window.innerHeight - 200) ?
      top + (window.innerHeight - 200) :
      bottom;

    this.positions = { top, bottom, left, right, downplayedBottom };
  }

  /**
   * Calculate the underlay and overlay positions.
   *
   * @param {object} [options={}]
   * @returns {?object}
   * @private
   */
  calculateLayersPositions(options = {}) {
    // Getting getBoundingClientRect() is a little costly, so we take the value that has already
    // been calculated where possible.

    this.getPositions(Object.assign({}, options, { considerFloating: true }));

    if (!this.positions) {
      return null;
    }

    // This is to determine if the element has moved in future checks.
    this.firstHighlightableWidth = this.highlightables[0].offsetWidth;

    let startMargin;
    let endMargin;

    /**
     * Is the start (left on LTR wikis, right on RTL wikis) side of the comment stretched to the
     * start of the content area.
     *
     * @type {boolean|undefined}
     */
    this.isStartStretched = false;

    /**
     * Is the end (right on LTR wikis, left on RTL wikis) side of the comment stretched to the end
     * of the content area.
     *
     * @type {boolean|undefined}
     */
    this.isEndStretched = false;

    if (this.level === 0) {
      const leftPosition = this.positions.left - cd.g.CONTENT_START_MARGIN;
      const rightPosition = this.positions.right + cd.g.CONTENT_START_MARGIN;
      this.isStartStretched = cd.g.CONTENT_DIR === 'ltr' ?
        leftPosition <= cd.g.CONTENT_COLUMN_START + 1 :
        rightPosition >= cd.g.CONTENT_COLUMN_START - 1;
      this.isEndStretched = cd.g.CONTENT_DIR === 'ltr' ?
        rightPosition >= cd.g.CONTENT_COLUMN_END - 1 :
        leftPosition <= cd.g.CONTENT_COLUMN_END + 1;
    }

    if (this.isStartStretched) {
      startMargin = cd.g.CONTENT_START_MARGIN;
    } else {
      if (
        ['LI', 'DD'].includes(this.highlightables[0].tagName) &&
        this.highlightables[0].parentNode.classList.contains('cd-commentLevel')
      ) {
        startMargin = -1;
      } else {
        startMargin = this.level === 0 ? 8 : cd.g.CONTENT_FONT_SIZE;
      }
    }
    endMargin = this.isEndStretched ? cd.g.CONTENT_START_MARGIN : 8;

    const closestList = this.highlightables[0].closest('.cd-commentLevel');
    if (closestList && closestList.tagName === 'OL') {
<<<<<<< HEAD
      startMargin += cd.g.REGULAR_FONT_SIZE * 2.2;
=======
      startMargin += cd.g.CONTENT_FONT_SIZE;
>>>>>>> 443ec35b
    }

    const leftMargin = cd.g.CONTENT_DIR === 'ltr' ? startMargin : endMargin;
    const rightMargin = cd.g.CONTENT_DIR === 'ltr' ? endMargin : startMargin;

    return {
      layersTop: this.positions.top - options.layersContainerOffset.top,
      layersLeft: this.positions.left - leftMargin - options.layersContainerOffset.left,
      layersWidth: (this.positions.right + rightMargin) - (this.positions.left - leftMargin),
      layersHeight: this.positions.bottom - this.positions.top,
    };
  }

  /**
   * Hide the comment menu (in fact, the comment overlay).
   *
   * @param {Event} [e]
   */
  hideMenu(e) {
    if (e) {
      e.preventDefault();
    }
    this.overlayInnerWrapper.style.display = 'none';
  }

  /**
   * Create the comment's underlay and overlay.
   *
   * @fires commentLayersCreated
   * @private
   */
  createLayers() {
    this.underlay = this.elementPrototypes.underlay.cloneNode(true);
    commentLayers.underlays.push(this.underlay);

    this.overlay = this.elementPrototypes.overlay.cloneNode(true);
    this.line = this.overlay.firstChild;
    this.marker = this.overlay.firstChild.nextSibling;
    this.overlayInnerWrapper = this.overlay.lastChild;

    // Hide the overlay on right click. It can block clicking the author page link.
    this.overlayInnerWrapper.oncontextmenu = this.hideMenu.bind(this);

    let mouseUpTimeout;
    const deferHideMenu = (e) => {
      // Ignore other than left button clicks.
      if (e.which !== 1) return;

      mouseUpTimeout = setTimeout(this.hideMenu.bind(this), 1500);
    };
    const dontHideMenu = () => {
      clearTimeout(mouseUpTimeout);
    };

    // Hide the overlay on long click/tap.
    this.overlayInnerWrapper.onmousedown = deferHideMenu;
    this.overlayInnerWrapper.onmouseup = dontHideMenu;

    this.overlayGradient = this.overlayInnerWrapper.firstChild;
    this.overlayContent = this.overlayInnerWrapper.lastChild;

    if (this.getParent()) {
      /**
       * "Go to the parent comment" button.
       *
       * @type {Element|undefined}
       */
      this.goToParentButton = this.elementPrototypes.goToParentButton.cloneNode(true);

      this.goToParentButton.firstChild.onclick = () => {
        this.goToParent();
      };
      this.overlayContent.appendChild(this.goToParentButton);
    }

    if (this.anchor) {
      /**
       * "Copy link" button.
       *
       * @type {Element|undefined}
       */
      this.linkButton = this.elementPrototypes.linkButton.cloneNode(true);

      this.linkButton.firstChild.onclick = this.copyLink.bind(this);
      this.overlayContent.appendChild(this.linkButton);
    }

    if (this.author.isRegistered() && this.date && !this.isOwn) {
      if (!thanks) {
        thanks = cleanUpThanks(getFromLocalStorage('thanks'));
        saveToLocalStorage('thanks', thanks);
      }

      const isThanked = Object.keys(thanks).some((key) => (
        this.anchor === thanks[key].anchor &&
        calculateWordsOverlap(this.getText(), thanks[key].text) > 0.66
      ));
      if (isThanked) {
        this.thankButton = this.elementPrototypes.thankedButton.cloneNode(true);
      } else {
        /**
         * Thank button.
         *
         * @type {Element|undefined}
         */
        this.thankButton = this.elementPrototypes.thankButton.cloneNode(true);

        this.thankButton.firstChild.onclick = () => {
          this.thank();
        };
      }
      this.overlayContent.appendChild(this.thankButton);
    }

    if (this.isActionable) {
      if (this.isOwn || cd.settings.allowEditOthersComments) {
        /**
         * Edit button.
         *
         * @type {Element|undefined}
         */
        this.editButton = this.elementPrototypes.editButton.cloneNode(true);

        this.editButton.firstChild.onclick = () => {
          if (!this.editButton.classList.contains('oo-ui-widget-disabled')) {
            this.edit();
          }
        };
        this.overlayContent.appendChild(this.editButton);
      }

      /**
       * Reply button.
       *
       * @type {Element|undefined}
       */
      this.replyButton = this.elementPrototypes.replyButton.cloneNode(true);

      this.replyButton.firstChild.onclick = () => {
        if (this.replyForm) {
          this.replyForm.cancel();
        } else {
          if (!this.replyButton.classList.contains('oo-ui-widget-disabled')) {
            this.reply();
          }
        }
      };
      this.overlayContent.appendChild(this.replyButton);
    }

    this.updateLayersStyles();

    /**
     * Comment's underlay.
     *
     * @type {?(JQuery|undefined)}
     */
    this.$underlay = $(this.underlay);

    /**
     * Comment's overlay.
     *
     * @type {?(JQuery|undefined)}
     */
    this.$overlay = $(this.overlay);

    /**
     * Comment's side marker.
     *
     * @type {?(JQuery|undefined)}
     */
    this.$marker = $(this.marker);

    /**
     * Links container of the comment's overlay.
     *
     * @type {?(JQuery|undefined)}
     */
    this.$overlayContent = $(this.overlayContent);

    /**
     * Gradient element of the comment's overlay.
     *
     * @type {?(JQuery|undefined)}
     */
    this.$overlayGradient = $(this.overlayGradient);

    /**
     * Comment layers have been created.
     *
     * @event commentLayersReady
     * @type {module:cd~convenientDiscussions}
     */
    mw.hook('convenientDiscussions.commentLayersCreated').fire(this);
  }

  /**
   * Update the styles of the layers according to the comment's properties.
   */
  updateLayersStyles() {
    if (!this.underlay) return;

    if (this.isNew) {
      this.underlay.classList.add('cd-commentUnderlay-new');
      this.overlay.classList.add('cd-commentOverlay-new');
    }
    if (cd.settings.highlightOwnComments && this.isOwn) {
      this.underlay.classList.add('cd-commentUnderlay-own');
      this.overlay.classList.add('cd-commentOverlay-own');
    }
    if (this.isDeleted) {
      this.underlay.classList.add('cd-commentUnderlay-deleted');
      this.overlay.classList.add('cd-commentOverlay-deleted');
      if (this.replyButton) {
        this.replyButton.classList.add('oo-ui-widget-disabled');
        this.replyButton.classList.remove('oo-ui-widget-enabled');
      }
      if (this.editButton) {
        this.editButton.classList.add('oo-ui-widget-disabled');
        this.editButton.classList.remove('oo-ui-widget-enabled');
      }
    } else if (this.underlay.classList.contains('cd-commentUnderlay-deleted')) {
      this.underlay.classList.remove('cd-commentUnderlay-deleted');
      this.overlay.classList.remove('cd-commentUnderlay-deleted');
      if (this.replyButton) {
        this.replyButton.classList.remove('oo-ui-widget-disabled');
        this.replyButton.classList.add('oo-ui-widget-enabled');
      }
      if (this.editButton) {
        this.editButton.classList.remove('oo-ui-widget-disabled');
        this.editButton.classList.add('oo-ui-widget-enabled');
      }
    }
    if (this.isLineGapped) {
      this.line.classList.add('cd-commentOverlay-line-closingGap');
    }
    this.overlay.classList.toggle('cd-commentOverlay-stretchedStart', this.isStartStretched);
    this.overlay.classList.toggle('cd-commentOverlay-stretchedEnd', this.isEndStretched);
  }

  /**
   * Add the underlay and overlay if they are missing, update their styles, recalculate their
   * positions and redraw if the comment has been moved or do nothing if everything is right.
   *
   * @param {object} [options={}]
   * @param {boolean} [options.add=true] Add the layers in case they are created. If set to false,
   *   it is expected that the layers created during this procedure, if any, will be added
   *   afterwards (otherwise there would be layers without a parent element which would lead to
   *   bugs).
   * @param {boolean} [options.update=true] Update the layers' positions in case the comment is
   *   moved. If set to false, it is expected that the positions will be updated afterwards.
   * @param {object} [options.floatingRects] `Element#getBoundingClientRect` results for floating
   *   elements from `cd.g.floatingElements`. It may be calculated in advance for many elements in
   *   one sequence to save time.
   * @returns {?boolean} Was the comment moved.
   */
  configureLayers(options = {}) {
    if (options.add === undefined) {
      options.add = true;
    }
    if (options.update === undefined) {
      options.update = true;
    }

    if (this.editForm) {
      return null;
    }

    // FIXME: it is possible that a floating element that is on above in the DOM is below spacially.
    // In this case, rectTop and rectBottom will be swapped.
    options.rectTop = getCommentPartRect(this.highlightables[0]);
    options.rectBottom = this.elements.length === 1 ?
      options.rectTop :
      getCommentPartRect(this.highlightables[this.highlightables.length - 1]);

    if (!getVisibilityByRects(options.rectTop, options.rectBottom)) {
      return null;
    }

    options.layersContainerOffset = this.getLayersContainerOffset();

    let isMoved = false;
    if (this.underlay) {
      const topChanged = (
        window.scrollY + options.rectTop.top !==
        options.layersContainerOffset.top + this.layersTop
      );
      const heightChanged = options.rectBottom.bottom - options.rectTop.top !== this.layersHeight;
      isMoved = (
        topChanged ||
        heightChanged ||
        this.highlightables[0].offsetWidth !== this.firstHighlightableWidth
      );
    }

    if (!this.underlay || isMoved) {
      Object.assign(this, this.calculateLayersPositions(options));
    }

    // Configure the layers only if they were unexistent or the comment position has changed, to
    // save time.
    if (this.underlay) {
      this.updateLayersStyles();
      if (isMoved && options.update) {
        this.updateLayersPositions();
      }
      return isMoved;
    } else {
      this.createLayers();
      if (options.add) {
        this.addLayers();
      }
      return false;
    }
  }

  /**
   * Add the comment's layers to the DOM.
   */
  addLayers() {
    if (!this.underlay) return;

    this.updateLayersPositions();
    this.getLayersContainer().appendChild(this.underlay);
    this.getLayersContainer().appendChild(this.overlay);
  }

  /**
   * Transfer the `layers(Top|Left|Width|Height)` values to the style of the layers.
   */
  updateLayersPositions() {
    this.underlay.style.top = this.overlay.style.top = this.layersTop + 'px';
    this.underlay.style.left = this.overlay.style.left = this.layersLeft + 'px';
    this.underlay.style.width = this.overlay.style.width = this.layersWidth + 'px';
    this.underlay.style.height = this.overlay.style.height = this.layersHeight + 'px';
  }

  /**
   * Highlight the comment when it is hovered.
   *
   * @param {Event} e
   */
  highlightHovered(e) {
    if (this.isHovered || cd.util.isPageOverlayOn()) return;

    if (e && e.type === 'touchstart') {
      cd.comments
        .filter((comment) => comment.isHovered)
        .forEach((comment) => {
          comment.unhighlightHovered();
        });
    }

    this.$backgroundToAnimate?.stop(false, true);
    const isMoved = this.configureLayers();

    // Add classes if the comment wasn't moved. If it was moved, the layers are removed and created
    // again when the next event fires.
    if (isMoved || !this.underlay) return;

    this.underlay.classList.add('cd-commentUnderlay-hover');
    this.overlay.classList.add('cd-commentOverlay-hover');
    this.isHovered = true;
  }

  /**
   * Unhighlight the comment when it has lost focus.
   */
  unhighlightHovered() {
    if (!this.isHovered) return;

    this.$backgroundToAnimate?.stop(false, true);

    this.underlay.classList.remove('cd-commentUnderlay-hover');
    this.overlay.classList.remove('cd-commentOverlay-hover');
    this.overlayInnerWrapper.style.display = '';
    this.isHovered = false;
  }

  /**
   * Highlight the comment as a target (it is opened by a link, just posted, is the target of the
   * up/down comment buttons, or is scrolled to after pressing a navigation panel button).
   */
  highlightTarget() {
    this.isTarget = true;

    // We don't take the color from cd.g.COMMENT_TARGET_COLOR as it may be overriden by the user in
    // their personal CSS.
    this.flash('target', 2000, () => {
      this.isTarget = false;
    });
  }

  /**
   * Change the comment's background color to the provided color for the given number of
   * milliseconds, then smoothly change it back.
   *
   * @param {string} type
   * @param {number} delay
   * @param {Function} callback
   */
  flash(type, delay, callback) {
    this.configureLayers();
    if (!this.$underlay) {
      if (callback) {
        callback();
      }
      return;
    }

    this.$backgroundToAnimate = this.$underlay
      .add(this.$overlayContent)
      .add(this.$overlayGradient);

    // Reset the animations and colors
    this.$backgroundToAnimate
      .add(this.$marker)
      .stop()
      .css({
        backgroundColor: '',
        opacity: 1,
      });

    // The "cd-commentUnderlay-forcedBackground" class helps to set background for a type even if
    // they user has switched off background highlighting for this type ("new", for example).
    this.underlay.classList.add(
      `cd-commentUnderlay-${type}`,
      'cd-commentUnderlay-forcedBackground'
    );
    this.overlay.classList.add(`cd-commentOverlay-${type}`, 'cd-commentOverlay-forcedBackground');

    this.$marker.css({ opacity: 1 });
    clearTimeout(this.unhighlightTimeout);
    this.unhighlightTimeout = setTimeout(() => {
      // TODO: disappeared check / animation / unhighlightTimeout stop()

      const markerColor = this.$marker.css('background-color');
      const backgroundColor = this.$underlay.css('background-color');

      this.underlay.classList.remove(
        `cd-commentUnderlay-${type}`,
        'cd-commentUnderlay-forcedBackground'
      );
      this.overlay.classList.remove(
        `cd-commentOverlay-${type}`,
        'cd-commentOverlay-forcedBackground'
      );
      const finalMarkerColor = this.$marker.css('background-color');
      let finalBackgroundColor = this.$underlay.css('background-color');

      // That's basically if the flash color is green (new, when a comment is updated after an edit)
      // and the comment itself is new and green, then animate to transparent, then set green back,
      // so that there is any animation at all.
      if (finalBackgroundColor === backgroundColor) {
        finalBackgroundColor = 'rgba(0, 0, 0, 0)';
      }

      this.$marker.css({
        backgroundColor: markerColor,
        opacity: 1,
      });
      this.$backgroundToAnimate.css({
        backgroundColor: backgroundColor,
        backgroundImage: 'none',
      });

      const generateProperties = (backgroundColor) => {
        const properties = { backgroundColor };

        // jquery.color module can't animate to the transparent color.
        if (properties.backgroundColor === 'rgba(0, 0, 0, 0)') {
          properties.opacity = 0;
        }

        return properties;
      };
      const propertyDefaults = {
        backgroundColor: '',
        backgroundImage: '',
        opacity: '',
      };

      const comment = this;
      this.$marker.animate(generateProperties(finalMarkerColor), 400, 'swing', function () {
        comment.$marker.css(propertyDefaults);
      });
      this.$backgroundToAnimate.animate(
        generateProperties(finalBackgroundColor),
        400,
        'swing',
        function () {
          if (this !== comment.$overlayContent.get(0)) return;

          if (callback) {
            callback();
          }
          comment.$backgroundToAnimate.css(propertyDefaults);
          delete comment.$backgroundToAnimate;
        }
      );
    }, delay);
  }

  /**
   * Flash the comment as updated and add it to the seen rendered edits list kept in the local
   * storage.
   */
  flashNew() {
    this.flash('new', 1000);

    if (this.isEdited) {
      const seenRenderedEdits = getFromLocalStorage('seenRenderedEdits');
      const articleId = mw.config.get('wgArticleId');
      seenRenderedEdits[articleId] = seenRenderedEdits[articleId] || {};
      seenRenderedEdits[articleId][this.anchor] = {
        comparedHtml: this.comparedHtml,
        seenUnixTime: Date.now(),
      };
      saveToLocalStorage('seenRenderedEdits', seenRenderedEdits);
    }
  }

  /**
   * Flash the comment as updated when it appears in sight.
   */
  flashNewOnSight() {
    if (this.isInViewport()) {
      this.flashNew();
    } else {
      this.willFlashNewOnSight = true;
    }
  }

  /**
   * Update the comment's properties, add a small text next to the signature saying the comment has
   * been edited or deleted, and flash the comment as updated if it has been.
   *
   * @param {string} type Type of the mark: `'edited'`, `'editedSince'`, or `'deleted'`.
   * @param {boolean} [isNewVersionRendered] Has the new version of the comment been rendered.
   * @param {number} [comparedRevisionId] ID of the revision to compare with when the user clicks to
   *   see the diff.
   * @param {string} [commentsData] Data of the comments as of the current revision and the revision
   *   to compare with.
   */
  markAsEdited(type, isNewVersionRendered, comparedRevisionId, commentsData) {
    let stringName;
    switch (type) {
      case 'edited':
      default:
        this.isEdited = true;
        stringName = 'comment-edited';
        break;

      case 'editedSince':
        this.isEditedSincePreviousVisit = true;
        stringName = 'comment-editedsince';
        break;

      case 'deleted':
        this.isDeleted = true;
        stringName = 'comment-deleted';
        break;
    }

    this.$elements
      .last()
      .find('.cd-editMark')
      .remove();

    let $refreshLink;
    if (!isNewVersionRendered) {
      const keptData = type === 'deleted' ? {} : { commentAnchor: this.anchor };
      $refreshLink = $('<a>')
        .text(cd.s('comment-edited-refresh'))
        .on('click', () => {
          reloadPage(keptData);
        });
    }

    let $diffLink;
    if (type !== 'deleted' && this.getSourcePage().name === cd.g.PAGE.name) {
      $diffLink = $('<a>')
        .text(cd.s('comment-edited-diff'))
        .on('click', async (e) => {
          e.preventDefault();
          $diffLink.addClass('cd-link-pending');
          try {
            await this.showDiff(comparedRevisionId, commentsData);
          } catch (e) {
            let text = cd.s('comment-edited-diff-error');
            if (e instanceof CdError) {
              const { type, message } = e.data;
              if (message) {
                text = message;
              } else if (type === 'network') {
                text += ' ' + cd.sParse('error-network');
              }
            }
            mw.notify(text, { type: 'error' });
          }
          $diffLink.removeClass('cd-link-pending');
        });
    }

    const $editMark = $('<span>')
      .addClass('cd-editMark')
      .append(cd.sParse(stringName));
    if ($refreshLink) {
      $editMark.append(' ', $refreshLink);
    } else {
      $editMark.addClass('cd-editMark-newVersionRendered');
    }
    if ($diffLink) {
      $editMark.append($refreshLink ? cd.sParse('dot-separator') : ' ', $diffLink);
    }

    // Add the mark to the last block element, going as many nesting levels down as needed to avoid
    // it appearing after a block element.
    let $last;
    let $tested = this.$elements.last();
    do {
      $last = $tested;
      $tested = $last.children().last();
    } while ($tested.length && !isInline($tested.get(0)));

    if (!$last.find('.cd-beforeEditMark').length) {
      const $before = $('<span>').addClass('cd-beforeEditMark');
      $last.append(' ', $before);
    }
    $last.append($editMark);

    if (isNewVersionRendered) {
      this.flashNewOnSight();
    }

    // Layers are supposed to be updated (deleted comments background, repositioning) separately,
    // see updateChecker~checkForNewEdits, for example.
  }

  /**
   * Update the comment's properties, remove the edit mark added in {@link
   * module:Comment#markAsEdited} and flash the comment as updated if it has been (reset to the
   * original version, or unedited, in this case).
   *
   * @param {string} type Type of the mark: `'edited'` or `'deleted'`.
   */
  unmarkAsEdited(type) {
    switch (type) {
      case 'edited':
      default:
        this.isEdited = false;
        break;
      case 'deleted':
        this.isDeleted = false;

        // commentLayers.redrawIfNecessary(), that is called on DOM updates, could circumvent this
        // comment if it has no property signalling that it should be highlighted, so we update its
        // styles manually.
        this.updateLayersStyles();

        break;
    }

    this.$elements
      .last()
      .find('.cd-editMark')
      .remove();

    if (type === 'edited') {
      if (this.willFlashNewOnSight) {
        this.willFlashNewOnSight = false;
      } else {
        const seenRenderedEdits = getFromLocalStorage('seenRenderedEdits');
        const articleId = mw.config.get('wgArticleId');
        seenRenderedEdits[articleId] = seenRenderedEdits[articleId] || {};
        delete seenRenderedEdits[articleId][this.anchor];
        saveToLocalStorage('seenRenderedEdits', seenRenderedEdits);

        this.flashNewOnSight();
      }
    }
  }

  /**
   * Update the comment's content.
   *
   * @param {object} currentComment Data about the comment in the current revision as delivered by
   *   the worker.
   * @param {object} newComment Data about the comment in the new revision as delivered by the
   *   worker.
   * @returns {boolean} Was the update successful.
   */
  update(currentComment, newComment) {
    const elementTagNames = Array.from(this.$elements).map((el) => el.tagName);

    // References themselves may be out of the comment's HTML and might be edited.
    const areThereReferences = newComment.hiddenElementData
      .some((data) => data.type === 'reference');

    // If a style element is replaced with a link element, we can't replace HTML.
    const areStyleTagsKept = (
      !newComment.hiddenElementData.length ||
      newComment.hiddenElementData.every((data, i) => (
        data.type !== 'templateStyles' ||
        data.tagName === 'STYLE' ||
        currentComment.hiddenElementData[i].tagName !== 'STYLE'
      ))
    );

    if (
      !areThereReferences &&
      areStyleTagsKept &&
      areObjectsEqual(elementTagNames, newComment.elementTagNames)
    ) {
      const match = this.$elements.find('.autonumber').text().match(/\d+/);
      let currentAutonumber = match ? match[0] : 1;
      newComment.elementHtmls.forEach((html, i) => {
        html = html.replace(
          /\x01(\d+)_\w+\x02/g,
          (s, num) => newComment.hiddenElementData[num - 1].html
        );
        if (/^H[1-6]$/.test(elementTagNames[i])) {
          const $headline = this.$elements.eq(i).find('.mw-headline');
          if ($headline.length) {
            const $headlineNumber = $headline.find('.mw-headline-number');
            const $html = $(html);
            $headline
              .html($html.html())
              .prepend($headlineNumber);
            const section = this.getSection();
            if (section) {
              const originalHeadline = section.headline;
              section.parseHeadline();
              if (section.isWatched && section.headline !== originalHeadline) {
                section.watch(true, originalHeadline);
              }
              section.getTocItem()?.replaceText($html);
            }
          }
        } else {
          this.replaceElement(this.$elements.eq(i), html);
        }
      });
      this.$elements.find('.autonumber').each((i, el) => {
        $(el).text(`[${currentAutonumber}]`);
        currentAutonumber++;
      });
      this.$elements
        .attr('data-comment-id', this.id)
        .first()
        .attr('id', this.anchor);
      mw.hook('wikipage.content').add(this.$elements);

      delete this.cachedText;
      return true;
    } else {
      return false;
    }
  }

  /**
   * Scroll to the comment if it is not in the viewport.
   *
   * @param {string} alignment One of the values that {@link $.fn.cdScrollTo} accepts: `'top'`,
   *   `'center'`, or `'bottom'`.
   */
  scrollIntoView(alignment) {
    const $target = this.editForm ? this.editForm.$element : this.$elements;
    $target.cdScrollIntoView(alignment);
  }

  /**
   * Scroll to the comment and highlight it as a target.
   *
   * @param {boolean} [smooth=true] Use a smooth animation.
   * @param {boolean} [pushState=false] Whether to push a state to the history with the comment
   *   anchor as a fragment.
   */
  scrollToAndHighlightTarget(smooth = true, pushState = false) {
    if (pushState) {
      history.pushState(history.state, '', '#' + this.anchor);
    }

    const $elements = this.editForm ? this.editForm.$element : this.$elements;
    $elements.cdScrollIntoView(this.isOpeningSection || this.editForm ? 'top' : 'center', smooth);
    this.highlightTarget();
  }

  /**
   * Replace a button in the comment overlay with another.
   *
   * @param {Element} button
   * @param {Element} replacement
   * @param {string} buttonName
   * @private
   */
  replaceButton(button, replacement, buttonName) {
    this.overlayContent.insertBefore(replacement, button);
    button.remove();
    this[buttonName + 'Button'] = replacement;
  }

  /**
   * Scroll to the parent comment of the comment.
   */
  goToParent() {
    const parent = this.getParent();

    if (!parent) {
      console.error('This comment has no parent.');
      return;
    }

    parent.scrollToAndHighlightTarget();

    const goToChildButton = new OO.ui.ButtonWidget({
      label: cd.s('cm-gotochild'),
      icon: 'downTriangle',
      title: cd.s('cm-gotochild-tooltip'),
      framed: false,
      invisibleLabel: true,
      classes: ['cd-button', 'cd-commentButton', 'cd-commentButton-icon'],
    });
    goToChildButton.on('click', () => {
      parent.goToChild();
    });

    parent.configureLayers();

    if (parent.goToChildButton) {
      parent.goToChildButton.$element.remove();
    }
    parent.$overlayContent.prepend(goToChildButton.$element);
    parent.goToChildButton = goToChildButton;

    /**
     * Child comment that has sent the user to this comment using the "Go to parent" function.
     *
     * @name childToScrollBackTo
     * @type {Comment|undefined}
     * @instance
     */
    parent.childToScrollBackTo = this;
  }

  /**
   * Scroll to the child comment of the comment.
   */
  goToChild() {
    if (!this.childToScrollBackTo) {
      console.error('This comment has no child from which the user had navigated earlier.');
      return;
    }

    this.childToScrollBackTo.scrollToAndHighlightTarget();
  }

  /**
   * Copy a link to the comment or open a copy link dialog.
   *
   * @param {Event} e
   */
  async copyLink(e) {
    if (this.isLinkBeingCopied) return;
    const linkButton = this.linkButton;
    const pendingLinkButton = this.elementPrototypes.pendingLinkButton.cloneNode(true);
    this.replaceButton(this.linkButton, pendingLinkButton, 'link');
    await copyLink(this, e);
    this.replaceButton(this.linkButton, linkButton, 'link');
  }

  /**
   * Find the edit that added the comment.
   *
   * @returns {object}
   * @throws {CdError}
   */
  async findAddingEdit() {
    if (this.addingEdit) {
      return this.addingEdit;
    }

    // Search for the edit in the range of 2 minutes before to 2 minutes later.
    const rvstart = new Date(this.date.getTime() - cd.g.MILLISECONDS_IN_MINUTE * 2).toISOString();
    const rvend = new Date(this.date.getTime() + cd.g.MILLISECONDS_IN_MINUTE * 2).toISOString();
    const revisions = await this.getSourcePage().getArchivedPage().getRevisions({
      rvprop: ['ids', 'comment', 'parsedcomment', 'timestamp'],
      rvdir: 'newer',
      rvstart,
      rvend,
      rvuser: this.author.name,
      rvlimit: 500,
    });

    const compareRequests = revisions.map((revision) => cd.g.api.post({
      action: 'compare',
      fromtitle: this.getSourcePage().getArchivedPage().name,
      fromrev: revision.revid,
      torelative: 'prev',
      prop: ['diff'],
      formatversion: 2,
    }).catch(handleApiReject));

    const compareResps = await Promise.all(compareRequests);
    const regexp = /<td colspan="2" class="diff-empty">&#160;<\/td>\s*<td class="diff-marker">\+<\/td>\s*<td class="diff-addedline"><div>(?!=)(.+?)<\/div><\/td>\s*<\/tr>/g;
    const commentFullText = this.getText(false) + ' ' + this.$signature.get(0).innerText;
    const matches = [];
    for (let i = 0; i < compareResps.length; i++) {
      const diffBody = compareResps[i]?.compare?.body;
      if (!diffBody) continue;

      const revision = revisions[i];

      // Compare diff _parts_ with added text in case multiple comments were added with the edit.
      let match;
      let diffOriginalText = '';
      let diffText = '';
      let bestDiffPartOverlap = 0;
      while ((match = regexp.exec(diffBody))) {
        const diffPartText = removeWikiMarkup(decodeHtmlEntities(match[1]));
        const diffPartOverlap = calculateWordsOverlap(diffPartText, commentFullText);
        if (diffPartOverlap > bestDiffPartOverlap) {
          bestDiffPartOverlap = diffPartOverlap;
        }
        diffText += diffPartText + '\n';
        diffOriginalText += match[1] + '\n';
      }
      if (!diffOriginalText.trim()) continue;

      revision.diffBody = diffBody;
      const timestamp = new Date(revision.timestamp).getTime();

      // Add 30 seconds to get better date proximity results since we don't see the seconds
      // number.
      const thisCommentTimestamp = this.date.getTime() + (30 * 1000);

      const dateProximity = Math.abs(thisCommentTimestamp - timestamp);
      let overlap = Math.max(calculateWordsOverlap(diffText, commentFullText), bestDiffPartOverlap);

      if (overlap < 1 && diffOriginalText.includes('{{')) {
        try {
          const html = (await parseCode(diffOriginalText, { title: cd.g.PAGE.name })).html;
          diffOriginalText = $('<div>').append(html).cdGetText();
        } catch (e) {
          throw new CdError({
            type: 'parse',
          });
        }
        overlap = calculateWordsOverlap(diffOriginalText, commentFullText);
      }

      matches.push({ revision, overlap, dateProximity });
    }

    let bestMatch;
    matches.forEach((match) => {
      if (
        !bestMatch ||
        match.overlap > bestMatch.overlap ||
        (
          bestMatch &&
          match.overlap === bestMatch.overlap &&
          match.dateProximity > bestMatch.dateProximity
        )
      ) {
        bestMatch = match;
      }
    });

    if (!bestMatch) {
      throw new CdError({
        type: 'parse',
      });
    }

    // Cache a successful result.
    this.addingEdit = bestMatch.revision;

    return this.addingEdit;
  }

  /**
   * Get a diff link for the comment.
   *
   * @param {boolean} short Whether to return a short diff link.
   * @returns {string}
   */
  async getDiffLink(short) {
    const edit = await this.findAddingEdit();
    if (short) {
      return `https:${mw.config.get('wgServer')}/?diff=${edit.revid}`;
    } else {
      const urlEnding = decodeURI(cd.g.PAGE.getArchivedPage().getUrl({ diff: edit.revid }));
      return `https:${mw.config.get('wgServer')}${urlEnding}`;
    }
  }

  /**
   * Generate a JQuery object containing an edit summary, diff body, and link to the next diff.
   *
   * @returns {JQuery}
   * @private
   */
  async generateDiffView() {
    const edit = await this.findAddingEdit();
    const diffLink = await this.getDiffLink();
    const $nextDiffLink = $('<a>')
      .addClass('cd-diffView-nextDiffLink')
      .attr('href', diffLink.replace(/&diff=(\d+)/, '&oldid=$1&diff=next'))
      .attr('target', '_blank')
      .text(cd.mws('nextdiff'));
    const $above = $('<div>').append($nextDiffLink);
    if (edit.parsedcomment) {
      const $summaryText = cd.util.wrap(edit.parsedcomment, { targetBlank: true })
        .addClass('comment');
      $above.append(cd.sParse('cld-summary'), cd.mws('colon-separator'), $summaryText);
    }
    const $diffBody = cd.util.wrapDiffBody(edit.diffBody);
    return $('<div>')
      .addClass('cd-diffView-diff')
      .append($above, $diffBody);
  }

  /**
   * Process thank error.
   *
   * @param {CdError|Error} e
   * @param {Element} thankButton
   * @private
   */
  thankFail(e, thankButton) {
    const { type, code } = e.data;
    let text;
    switch (type) {
      case 'parse': {
        const url = this.getSourcePage().getArchivedPage().getUrl({ action: 'history' });
        text = cd.sParse('error-diffnotfound') + ' ' + cd.sParse('error-diffnotfound-history', url);
        break;
      }

      case 'api':
      default: {
        if (code === 'noData') {
          const url = this.getSourcePage().getArchivedPage().getUrl({ action: 'history' });
          text = (
            cd.sParse('error-diffnotfound') +
            ' ' +
            cd.sParse('error-diffnotfound-history', url)
          );
        } else {
          text = cd.sParse('thank-error');
          console.warn(e);
        }
        break;
      }

      case 'network': {
        text = cd.sParse('error-diffnotfound') + ' ' + cd.sParse('error-network');
        break;
      }
    }
    mw.notify(cd.util.wrap(text, { targetBlank: true }), { type: 'error' });
    this.replaceButton(this.thankButton, thankButton, 'thank');
  }

  /**
   * Find the edit that added the comment, ask for a confirmation, and send a "thank you"
   * notification.
   */
  async thank() {
    if (dealWithLoadingBug('mediawiki.diff.styles')) return;

    const thankButton = this.thankButton;
    const pendingThankButton = this.elementPrototypes.pendingThankButton.cloneNode(true);
    this.replaceButton(this.thankButton, pendingThankButton, 'thank');

    let genderRequest;
    if (cd.g.GENDER_AFFECTS_USER_STRING && this.author.isRegistered()) {
      genderRequest = getUserGenders([this.author]);
    }

    let edit;
    try {
      ([edit] = await Promise.all([
        this.findAddingEdit(),
        genderRequest,
        mw.loader.using('mediawiki.diff.styles'),
      ].filter(defined)));
    } catch (e) {
      this.thankFail(e, thankButton);
      return;
    }

    const url = this.getSourcePage().getArchivedPage().getUrl({ diff: edit.revid });
    const question = cd.sParse('thank-confirm', this.author.name, this.author, url);
    const $question = cd.util.wrap(question, {
      tagName: 'div',
      targetBlank: true,
    });
    const $diff = await this.generateDiffView();
    const $content = $('<div>').append($question, $diff);
    if (await OO.ui.confirm($content, { size: 'larger' })) {
      try {
        await cd.g.api.postWithEditToken(cd.g.api.assertCurrentUser({
          action: 'thank',
          rev: edit.revid,
          source: cd.config.scriptCodeName,
        })).catch(handleApiReject);
      } catch (e) {
        this.thankFail(e, thankButton);
        return;
      }

      mw.notify(cd.s('thank-success'));
      const thankedButton = this.elementPrototypes.thankedButton.cloneNode(true);
      this.replaceButton(this.thankButton, thankedButton, 'thank');

      thanks[edit.revid] = {
        anchor: this.anchor,
        text: this.getText(),
        thankUnixTime: Date.now(),
      };
      saveToLocalStorage('thanks', thanks);
    } else {
      this.replaceButton(this.thankButton, thankButton, 'thank');
    }
  }

  /**
   * Locate the comment in the page source code and, if no `pageCode` is passed, set the results to
   * the `inCode` property. Otherwise, return the result.
   *
   * @param {string} [pageCode] Page code, if different from the `code` property of {@link
   *   Comment#getSourcePage()}.
   * @param {string} [commentData] Comment data for comparison (can be set together with pageCode).
   * @returns {string|undefined}
   * @throws {CdError}
   */
  locateInCode(pageCode, commentData) {
    if (!pageCode) {
      this.inCode = null;
    }

    // Collect matches
    const matches = this.searchInCode(pageCode || this.getSourcePage().code, commentData);

    let bestMatch;
    matches.forEach((match) => {
      if (!bestMatch || match.score > bestMatch.score) {
        bestMatch = match;
      }
    });

    if (!bestMatch) {
      throw new CdError({
        type: 'parse',
        code: 'locateComment',
      });
    }

    const inCode = this.adjustCommentCodeData(bestMatch);
    if (pageCode) {
      return inCode;
    } else {
      this.inCode = inCode;
    }
  }

  /**
   * Create a {@link module:Comment#replyForm reply form} for the comment.
   *
   * @param {object|CommentForm} dataToRestore
   */
  reply(dataToRestore) {
    if (!this.replyForm) {
      /**
       * Reply form related to the comment.
       *
       * @type {CommentForm|undefined}
       */
      this.replyForm = dataToRestore instanceof CommentForm ?
        dataToRestore :
        new CommentForm({
          mode: 'reply',
          target: this,
          dataToRestore,
        });
    }
  }

  /**
   * Create an {@link module:Comment#editForm edit form} for the comment.
   *
   * @param {object|CommentForm} dataToRestore
   */
  edit(dataToRestore) {
    // "!this.editForm" check is in case the editing is called from a script of some kind (there is
    // no button to call it from CD when the form is displayed).
    if (!this.editForm) {
      /**
       * Edit form related to the comment.
       *
       * @type {CommentForm|undefined}
       */
      this.editForm = dataToRestore instanceof CommentForm ?
        dataToRestore :
        new CommentForm({
          mode: 'edit',
          target: this,
          dataToRestore,
        });
    }

    // We use a class here because there can be elements in the comment that are hidden from the
    // beginning and should stay so when reshowing the comment.
    this.$elements.addClass('cd-hidden');
    this.removeLayers();
  }

  /**
   * Convert the comment code as present in the `inCode` property to text to set as a value of the
   * form's comment input.
   *
   * @returns {string}
   */
  codeToText() {
    if (!this.inCode) {
      console.error('The Comment#inCode property should contain an object with the comment code data.');
      return;
    }
    let { code, indentationChars } = this.inCode;

    let hidden;
    ({ code, hidden } = hideSensitiveCode(code));

    let text = code;

    if (this.level === 0) {
      // Collapse random line breaks that do not affect text rendering but will transform into <br>
      // on posting. \x01 and \x02 mean the beginning and ending of sensitive code except for
      // tables. \x03 and \x04 mean the beginning and ending of a table. Note: This should be kept
      // coordinated with the reverse transformation code in CommentForm#commentTextToCode. Some
      // more comments are there.
      const entireLineRegexp = new RegExp(`^(?:\\x01\\d+_block.*\\x02) *$`, 'i');
      const fileRegexp = new RegExp(`^\\[\\[${cd.g.FILE_PREFIX_PATTERN}.+\\]\\]$`, 'i');
      const currentLineEndingRegexp = new RegExp(
        `(?:<${cd.g.PNIE_PATTERN}(?: [\\w ]+?=[^<>]+?| ?\\/?)>|<\\/${cd.g.PNIE_PATTERN}>|\\x04) *$`,
        'i'
      );
      const nextLineBeginningRegexp = new RegExp(
        `^(?:<\\/${cd.g.PNIE_PATTERN}>|<${cd.g.PNIE_PATTERN}|\\|)`,
        'i'
      );
      const entireLineFromStartRegexp = /^(=+).*\1[ \t]*$|^----/;
      text = text.replace(
        /^((?![:*#; ]).+)\n(?![\n:*#; \x03])(?=(.*))/gm,
        (s, currentLine, nextLine) => {
          const newlineOrSpace = (
            entireLineRegexp.test(currentLine) ||
            entireLineRegexp.test(nextLine) ||
            fileRegexp.test(currentLine) ||
            fileRegexp.test(nextLine) ||
            entireLineFromStartRegexp.test(currentLine) ||
            entireLineFromStartRegexp.test(nextLine) ||
            currentLineEndingRegexp.test(currentLine) ||
            nextLineBeginningRegexp.test(nextLine)
          ) ?
            '\n' :
            ' ';
          return currentLine + newlineOrSpace;
        }
      );
    }

    text = text
      // <br> → \n, except in list elements and <pre>'s created by a space starting the line.
      .replace(/^(?![:*# ]).*<br[ \n]*\/?>.*$/gmi, (s) => (
        s.replace(/<br[ \n]*\/?>\n? */gi, () => '\n')
      ))

      // Remove indentation characters
      .replace(/\n([:*#]*[:*])([ \t]*)/g, (s, chars, spacing) => {
        const newChars = chars.slice(indentationChars.length);
        return (
          '\n' +
          (
            chars.length >= indentationChars.length ?
            newChars + (chars.length > indentationChars.length ? spacing : '') :
            chars + spacing
          )
        );
      });

    text = unhideText(text, hidden);

    if (cd.config.paragraphTemplates.length) {
      const paragraphTemplatesPattern = cd.config.paragraphTemplates
        .map(caseInsensitiveFirstCharPattern)
        .join('|');
      const pattern = `\\{\\{(?:${paragraphTemplatesPattern})\\}\\}`;
      const regexp = new RegExp(pattern, 'g');
      const lineRegexp = new RegExp(`^(?![:*#]).*${pattern}`, 'gm');
      text = text.replace(lineRegexp, (s) => s.replace(regexp, '\n\n'));
    }

    if (this.level !== 0) {
      text = text.replace(/\n\n+/g, '\n\n');
    }

    return text.trim();
  }

  /**
   * Load the comment code.
   *
   * @throws {CdError|Error}
   */
  async getCode() {
    try {
      await this.getSourcePage().getCode();
      this.locateInCode();
    } catch (e) {
      if (e instanceof CdError) {
        throw new CdError(Object.assign({}, { message: cd.s('cf-error-getpagecode') }, e.data));
      } else {
        throw e;
      }
    }
  }

  /**
   * Mark the comment as seen, and also {@link module:Comment#flash flash} comments that are
   * prescribed to flash.
   *
   * @param {string} [registerAllInDirection] Mark all comments in the forward (`'forward'`) or
   *   backward (`'backward'`) direction from this comment as seen.
   * @param {boolean} [highlight=false] Highlight the comment.
   */
  registerSeen(registerAllInDirection, highlight = false) {
    if (this.isSeen === false) {
      this.isSeen = true;

      if (highlight) {
        this.highlightTarget();
      }
    }

    if (this.willFlashNewOnSight) {
      this.willFlashNewOnSight = false;
      this.flashNew();
    }

    const makesSenseToRegister = cd.comments
      .some((comment) => comment.isSeen || comment.willFlashNewOnSight);
    if (registerAllInDirection && makesSenseToRegister) {
      const nextComment = cd.comments[this.id + (registerAllInDirection === 'forward' ? 1 : -1)];
      if (nextComment?.isInViewport()) {
        nextComment.registerSeen(registerAllInDirection, highlight);
      }
    }
  }

  /**
   * Determine if the comment is in the viewport. Return `null` if we couldn't get the comment's
   * positions.
   *
   * @param {boolean} partially Return true even if only a part of the comment is in the viewport.
   * @returns {?boolean}
   */
  isInViewport(partially = false) {
    const viewportTop = window.scrollY + cd.g.BODY_SCROLL_PADDING_TOP;
    const viewportBottom = viewportTop + window.innerHeight;

    this.getPositions();

    if (!this.positions) {
      return null;
    }

    return partially ?
      this.positions.downplayedBottom > viewportTop && this.positions.top < viewportBottom :
      this.positions.top >= viewportTop && this.positions.downplayedBottom <= viewportBottom;
  }

  /**
   * Remove the comment's layers.
   */
  removeLayers() {
    if (!this.underlay) return;

    this.$backgroundToAnimate?.stop();
    this.$marker.stop();
    commentLayers.underlays.splice(commentLayers.underlays.indexOf(this.underlay), 1);

    this.underlay.remove();
    this.underlay = null;
    this.$underlay = null;

    this.overlay.remove();
    this.overlay = null;
    this.$overlay = null;

    this.isHovered = false;
  }

  /**
   * Comment elements as a jQuery object.
   *
   * Uses a getter because elements of a comment can be altered after creating an instance, for
   * example with {@link module:Comment#replaceElement}. Using a getter also allows to save a little
   * time on running `$()`, although that alone is perhaps not enough to create it.
   *
   * @type {JQuery}
   */
  get $elements() {
    if (this.cached$elements === undefined) {
      this.cached$elements = $(this.elements);
    }
    return this.cached$elements;
  }

  set $elements(value) {
    this.cached$elements = value;
    this.elements = value.get();
  }

  /**
   * Replace an element that is one of the comment's elements with another element or HTML string.
   *
   * @param {Element|JQuery} element
   * @param {Element|string} newElementOrHtml
   */
  replaceElement(element, newElementOrHtml) {
    const nativeElement = element instanceof $ ? element.get(0) : element;
    let newElement;
    if (typeof newElementOrHtml === 'string') {
      const index = Array.from(nativeElement.parentNode.children).indexOf(nativeElement);
      const parentNode = nativeElement.parentNode;
      nativeElement.outerHTML = newElementOrHtml;
      newElement = parentNode.children[index];
    } else {
      newElement = newElementOrHtml;
      nativeElement.parentNode.replaceChild(newElement, element);
    }

    if (element instanceof $) {
      this.$elements = this.$elements
        .not(nativeElement)
        .add(newElement);
    } else {
      this.elements.splice(this.elements.indexOf(element), 1, newElementOrHtml);
    }

    if (this.highlightables.includes(nativeElement)) {
      this.highlightables.splice(this.highlightables.indexOf(nativeElement), 1, newElement);
      this.bindEvents(newElement);
    }
  }

  /**
   * Get the parent comment of the comment.
   *
   * @returns {?Comment}
   */
  getParent() {
    if (this.cachedParent === undefined && this.id === 0) {
      this.cachedParent = null;
    }

    // Look for {{outdent}} templates
    if (this.cachedParent === undefined && cd.g.pageHasOutdents) {
      const treeWalker = new ElementsTreeWalker(this.elements[0]);
      while (
        treeWalker.previousNode() &&
        !treeWalker.currentNode.classList.contains('cd-commentPart')
      ) {
        if (treeWalker.currentNode.classList.contains('outdent-template')) {
          this.cachedParent = cd.comments[this.id - 1];
          break;
        }
      }
    }

    if (this.cachedParent === undefined && this.level === 0) {
      this.cachedParent = null;
    }

    if (this.cachedParent === undefined) {
      this.cachedParent = (
        cd.comments
          .slice(0, this.id)
          .reverse()
          .find((comment) => (
            comment.getSection() === this.getSection() &&
            comment.level < this.level
          )) ||
        null
      );
    }

    return this.cachedParent;
  }

  /**
   * Get the comment's text.
   *
   * @param {boolean} [cleanUp=true] Whether to clean up the signature.
   * @returns {string}
   */
  getText(cleanUp = true) {
    if (this.cachedText === undefined) {
      const $clone = this.$elements
        .not('h1, h2, h3, h4, h5, h6')
        .clone()
        .removeClass('cd-hidden');
      const $dummy = $('<div>').append($clone);
      const selectorParts = ['.cd-signature', '.cd-editMark'];
      if (cd.config.unsignedClass) {
        selectorParts.push(`.${cd.config.unsignedClass}`);
      }
      const selector = selectorParts.join(', ');
      $dummy.find(selector).remove();
      let text = $dummy.cdGetText();
      if (cleanUp) {
        if (cd.config.signatureEndingRegexp) {
          text = text.replace(new RegExp(cd.config.signatureEndingRegexp.source + '$'), '');
        }

        // FIXME: We use the same regexp to clean both wikitext and render. With the current default
        // config value the side effects seem to be negligable, but who knows...
        if (cd.config.signaturePrefixRegexp) {
          text = text.replace(cd.config.signaturePrefixRegexp, '');
        }
      }

      this.cachedText = text;
    }

    return this.cachedText;
  }

  /**
   * When searching for the comment in the code, adjust the index of the comment start point and
   * some related properties.
   *
   * @param {object} originalData
   * @returns {object}
   * @private
   */
  adjustCommentBeginning({ code, startIndex }) {
    // Identifying indentation characters
    let indentationChars = '';
    let lineStartIndex = startIndex;

    const headingMatch = code.match(/(^[^]*(?:^|\n))((=+)(.*?)\3[ \t\x01\x02]*\n)/);
    let headingCode;
    let headingStartIndex;
    let headingLevel;
    let headlineCode;
    if (headingMatch) {
      headingCode = headingMatch[2];
      headingStartIndex = startIndex + headingMatch[1].length;
      headingLevel = headingMatch[3].length;
      headlineCode = headingMatch[4].trim();
      startIndex += headingMatch[0].length;
      code = code.slice(headingMatch[0].length);

      // Try to edit the first comment at
      // https://ru.wikipedia.org/wiki/Википедия:Голосования/Отметки_статусных_статей_в_навигационных_шаблонах#Да
      // to see a bug happening if we don't check for `this.isOpeningSection`.
      lineStartIndex = this.isOpeningSection ? headingStartIndex : startIndex;
    }

    // Exclude the text of the previous comment that is ended with 3 or 5 tildes instead of 4.
    [cd.config.signatureEndingRegexp, cd.g.TIMEZONE_REGEXP]
      .filter(defined)
      .filter((regexp) => regexp !== null)
      .forEach((originalRegexp) => {
        const regexp = new RegExp(originalRegexp.source + '$', 'm');
        const linesRegexp = /^(.+)\n/gm;
        let lineMatch;
        let indent;
        while ((lineMatch = linesRegexp.exec(code))) {
          const line = lineMatch[1].replace(/\[\[:?(?:[^|[\]<>\n]+\|)?(.+?)\]\]/g, '$1');
          if (regexp.test(line)) {
            const testIndent = lineMatch.index + lineMatch[0].length;
            if (testIndent === code.length) {
              break;
            } else {
              indent = testIndent;
            }
          }
        }
        if (indent) {
          code = code.slice(indent);
          startIndex += indent;
          lineStartIndex += indent;
        }
      });

    // This should be before the "this.level > 0" block to account for cases like
    // https://ru.wikipedia.org/w/index.php?oldid=110033693&section=6&action=edit (a regexp doesn't
    // catch the comment because of a new line inside a "syntaxhighlight" element).
    cd.g.BAD_COMMENT_BEGINNINGS.forEach((pattern) => {
      if (pattern.source[0] !== '^') {
        console.debug('Regexps in cd.config.customBadCommentBeginnings should have "^" as the first character.');
      }
      const match = code.match(pattern);
      if (match) {
        code = code.slice(match[0].length);
        lineStartIndex = startIndex + match[0].lastIndexOf('\n') + 1;
        startIndex += match[0].length;
      }
    });

    // Exclude the indentation characters and any foreign code before them from the comment code.
    // Comments at the zero level sometimes start with ":" that is used to indent some side note. It
    // shouldn't be considered an indentation character.
    if (this.level > 0) {
      const replaceIndentationChars = (s, before, chars) => {
        indentationChars = chars;
        lineStartIndex = startIndex + before.length;
        startIndex += s.length;
        return '';
      };

      code = code.replace(
        new RegExp(`^()${cd.config.indentationCharsPattern}`),
        replaceIndentationChars
      );

      // See the comment "Without the following code, the section introduction..." in Parser.js.
      // Dangerous case: https://ru.wikipedia.org/w/index.php?oldid=105936825&action=edit&section=1.
      // This was actually a mistake to put a signature at the first level, but if it was legit,
      // only the last sentence should have been interpreted as the comment.
      if (indentationChars === '') {
        code = code.replace(
          new RegExp(`(^[^]*?(?:^|\n))${cd.config.indentationCharsPattern}(?![^]*\\n[^:*#])`),
          replaceIndentationChars
        );
      }
    }

    return {
      code,
      startIndex,
      lineStartIndex,
      headingMatch,
      headingCode,
      headingStartIndex,
      headingLevel,
      headlineCode,
      indentationChars,
    };
  }

  /**
   * While locating the comment in the source code, adjust the data related to the comment code.
   * This is mostly related to the signature code and indentation characters.
   *
   * @param {object} originalData
   * @returns {object}
   * @private
   */
  adjustCommentCodeData(originalData) {
    const data = Object.assign({}, originalData);

    const movePartToSignature = (s) => {
      data.signatureDirtyCode = s + data.signatureDirtyCode;
      data.endIndex -= s.length;
      return '';
    }

    if (this.isOwn && cd.g.USER_SIGNATURE_PREFIX_REGEXP) {
      data.code = data.code.replace(cd.g.USER_SIGNATURE_PREFIX_REGEXP, movePartToSignature);
    }

    const movePartsToSignature = (code, regexps) => {
      regexps.forEach((regexp) => {
        code = code.replace(regexp, movePartToSignature);
      });
      return code;
    };

    const tagRegexp = new RegExp(`(<${cd.g.PIE_PATTERN}(?: [\\w ]+?=[^<>]+?)?> *)+$`, 'i');

    // Why signaturePrefixRegexp three times? Well, the test case here is the MusikAnimal's
    // signature here: https://en.wikipedia.org/w/index.php?diff=next&oldid=946899148.
    data.code = movePartsToSignature(data.code, [
      cd.config.signaturePrefixRegexp,
      tagRegexp,
      cd.config.signaturePrefixRegexp,
      tagRegexp,
      new RegExp(`<small class="${cd.config.unsignedClass}">.*$`),
      /<!-- *Template:Unsigned.*$/,
      cd.config.signaturePrefixRegexp,
    ]);

    // Exclude <small></small> and template wrappers from the strings
    const smallWrappers = [{
      start: /^<small>/,
      end: /<\/small>[ \u00A0\t]*$/,
    }];
    if (cd.config.smallDivTemplates.length) {
      smallWrappers.push({
        start: new RegExp(
          `^(?:\\{\\{(${cd.config.smallDivTemplates.join('|')})\\|(?: *1 *= *|(?![^{]*=)))`,
          'i'
        ),
        end: /\}\}[ \u00A0\t]*$/,
      });
    }

    data.signatureCode = data.signatureDirtyCode;
    data.inSmallFont = false;
    smallWrappers.some((wrapper) => {
      if (wrapper.start.test(data.code) && wrapper.end.test(data.signatureCode)) {
        data.inSmallFont = true;
        data.code = data.code.replace(wrapper.start, '');
        data.signatureCode = data.signatureCode.replace(wrapper.end, '');
        return true;
      }
    });

    // If the comment contains different indentation character sets for different lines, then use
    // different sets depending on the mode (edit/reply).
    data.replyIndentationChars = data.indentationChars;
    if (!this.isOpeningSection) {
      // If the last line ends with "#", it's probably a numbered list _inside_ the comment, not two
      // comments in one, so we exclude such cases. The signature code is used because it may start
      // with a newline.
      const match = (data.code + data.signatureDirtyCode).match(/\n([:*#]*[:*]).*$/);
      if (match) {
        data.replyIndentationChars = match[1];

        // Cases where indentation characters on the first line don't denote a comment level but
        // serve some other purposes. Some strange example:
        // https://ru.wikipedia.org/w/index.php?diff=105978713.
        if (data.replyIndentationChars.length < data.indentationChars.length) {
          const prefix = data.indentationChars.slice(data.replyIndentationChars.length) + ' ';
          data.code = prefix + data.code;
          data.indentationChars = data.indentationChars.slice(0, data.replyIndentationChars.length);
          data.startIndex -= prefix.length;
        }
      }
    }
    data.replyIndentationChars += cd.config.defaultIndentationChar;

    return data;
  }

  /**
   * Search for the comment in the source code and return possible matches.
   *
   * @param {string} pageCode
   * @param {string} commentData
   * @returns {object}
   * @private
   */
  searchInCode(pageCode, commentData) {
    const signatures = extractSignatures(pageCode);
    // .startsWith() to account for cases where you can ignore the timezone string in the "unsigned"
    // templates (it may be present and may be not), but it appears on the page.
    const signatureMatches = signatures.filter((sig) => (
      (sig.author === this.author || sig.author === '<undated>') &&
      (
        this.timestamp === sig.timestamp ||
        (this.timestamp && this.timestamp.startsWith(sig.timestamp))
      )
    ));

    // Signature object to a comment match object
    let matches = signatureMatches.map((match) => ({
      id: match.id,
      author: match.author,
      timestamp: match.timestamp,
      date: match.date,
      anchor: match.anchor,
      signatureDirtyCode: match.dirtyCode,
      startIndex: match.commentStartIndex,
      endIndex: match.startIndex,
      signatureEndIndex: match.startIndex + match.dirtyCode.length,
    }));

    // For the reserve method; the main method uses one date.
    const previousComments = commentData ?
      commentData.previousComments :
      cd.comments
        .slice(Math.max(0, this.id - 2), this.id)
        .reverse();

    const id = commentData ? commentData.id : this.id;

    let followsHeading;
    let sectionHeadline;
    if (commentData) {
      followsHeading = commentData.followsHeading;
      sectionHeadline = commentData.section?.headline;
    } else {
      followsHeading = this.followsHeading;
      sectionHeadline = this.getSection()?.headline;
    }

    // Collect data for every match
    matches.forEach((match) => {
      match.code = pageCode.slice(match.startIndex, match.endIndex);

      match.hasIdMatched = id === match.id;

      if (previousComments.length) {
        match.hasPreviousCommentsDataMatched = false;
        match.hasPreviousCommentDataMatched = false;

        for (let i = 0; i < previousComments.length; i++) {
          const signature = signatures[match.id - 1 - i];
          if (!signature) break;

          // At least one coincided comment is enough if the second is unavailable.
          match.hasPreviousCommentsDataMatched = (
            signature.timestamp === previousComments[i].timestamp &&

            // Previous comment object may come from the worker, where it has only the authorName
            // property.
            signature.author.name === previousComments[i].authorName
          );

          // Many consecutive comments with the same author and timestamp.
          if (match.isPreviousCommentsDataEqual !== false) {
            match.isPreviousCommentsDataEqual = (
              match.timestamp === signature.timestamp &&
              match.author === signature.author
            );
          }

          if (i === 0) {
            match.hasPreviousCommentDataMatched = match.hasPreviousCommentsDataMatched;
          }
          if (!match.hasPreviousCommentsDataMatched) break;
        }
      } else {
        // If there is no previous comment both on the page and in the code, it's a match.
        match.hasPreviousCommentsDataMatched = match.id === 0;
        match.hasPreviousCommentDataMatched = match.id === 0;
      }

      match.isPreviousCommentsDataEqual = Boolean(match.isPreviousCommentsDataEqual);
      Object.assign(match, this.adjustCommentBeginning(match));
      if (followsHeading) {
        match.hasHeadlineMatched = match.headingMatch ?
          normalizeCode(removeWikiMarkup(match.headlineCode)) === normalizeCode(sectionHeadline) :
          -5;
      } else {
        match.hasHeadlineMatched = !match.headingMatch;
      }

      const commentText = commentData ? commentData.text : this.getText();
      match.overlap = calculateWordsOverlap(commentText, removeWikiMarkup(match.code));

      match.score = (
        (
          matches.length === 1 ||
          match.overlap > 0.5 ||

          // The reserve method, if for some reason the text is not overlapping: by this and
          // previous two dates and authors. If all dates and authors are the same, that shouldn't
          // count (see [[Википедия:К удалению/22 сентября 2020#202009221158_Facenapalm_17]]).
          (
            id !== 0 &&
            match.hasPreviousCommentsDataMatched &&
            !match.isPreviousCommentsDataEqual
          ) ||

          // There are always problems with first comments as there are no previous comments to
          // compare the signatures of and it's harder to tell the match, so we use a bit ugly
          // solution here, although it should be quite reliable: the comment's firstness, matching
          // author, date, and headline. A false negative will take place when the comment is no
          // longer first. Another option is to look for next comments, not for previous.
          (id === 0 && match.hasPreviousCommentsDataMatched && match.hasHeadlineMatched)
        ) * 2 +
        match.overlap +
        match.hasHeadlineMatched * 1 +
        match.hasPreviousCommentsDataMatched * 0.5 +
        match.hasIdMatched * 0.0001
      );
    });
    matches = matches.filter((match) => match.score > 2.5);

    return matches;
  }

  /**
   * Modify a page code string related to the comment in accordance with an action.
   *
   * @param {object} options
   * @param {string} options.pageCode
   * @param {string} options.action
   * @param {string} options.doDelete
   * @param {string} [options.thisInCode] Should be set if `commentCode` is set.
   * @param {string} [options.commentForm] `commentCode` or `commentForm` should be set.
   * @param {string} [options.commentCode] `commentCode` or `commentForm` should be set.
   * @returns {string}
   * @throws {CdError}
   */
  modifyCode({ pageCode, action, doDelete, commentForm, thisInCode, commentCode }) {
    thisInCode = thisInCode || this.inCode;

    let currentIndex;
    if (action === 'reply') {
      currentIndex = thisInCode.endIndex;

      let adjustedCode = hideDistractingCode(pageCode);
      if (cd.g.CLOSED_DISCUSSION_PAIR_REGEXP) {
        adjustedCode = adjustedCode
          .replace(cd.g.CLOSED_DISCUSSION_PAIR_REGEXP, (s, indentationChars) => (
            '\x01'.repeat(indentationChars.length) +
            ' '.repeat(s.length - indentationChars.length - 1) +
            '\x02'
          ));
      }
      if (cd.g.CLOSED_DISCUSSION_SINGLE_REGEXP) {
        let match;
        while ((match = cd.g.CLOSED_DISCUSSION_SINGLE_REGEXP.exec(adjustedCode))) {
          adjustedCode = (
            adjustedCode.slice(0, match.index) +
            hideTemplatesRecursively(adjustedCode.slice(match.index), null, match[1].length).code
          );
        }
      }

      const adjustedCodeAfter = adjustedCode.slice(currentIndex);

      const nextSectionHeadingMatch = adjustedCodeAfter.match(/\n+(=+).*?\1[ \t\x01\x02]*\n|$/);
      let chunkCodeAfterEndIndex = currentIndex + nextSectionHeadingMatch.index + 1;
      let chunkCodeAfter = pageCode.slice(currentIndex, chunkCodeAfterEndIndex);
      cd.config.keepInSectionEnding.forEach((regexp) => {
        const match = chunkCodeAfter.match(regexp);
        if (match) {
          // "1" accounts for the first line break.
          chunkCodeAfterEndIndex -= match[0].length - 1;
        }
      });
      const adjustedChunkCodeAfter = adjustedCode.slice(currentIndex, chunkCodeAfterEndIndex);

      const maxIndentationCharsLength = thisInCode.replyIndentationChars.length - 1;
      const properPlaceRegexp = new RegExp(
        '^([^]*?(?:' +
        mw.util.escapeRegExp(thisInCode.signatureCode) +
        '|' +
        cd.g.TIMESTAMP_REGEXP.source +
        '.*' +
        (cd.g.UNSIGNED_TEMPLATES_PATTERN ? `|${cd.g.UNSIGNED_TEMPLATES_PATTERN}.*` : '') +

        // "\x01" is from hiding closed discussions and HTML comments. TODO: Line can start with a
        // HTML comment in a <pre> tag, that doesn't mean we can put a comment after it. We perhaps
        // need to change `wikitext.hideDistractingCode`.
        '|(?:^|\\n)\\x01.+)\\n)\\n*(?:' +

        // "\n" is here to avoid putting the reply on a casual empty line. "\x01" is from hiding
        // closed discussions.
        `[:*#\\x01]{0,${maxIndentationCharsLength}}(?![:*#\\n\\x01])` +

        // This excludes the case where "#" is starting a numbered list inside a comment
        // (https://ru.wikipedia.org/w/index.php?diff=110482717).
        (
          maxIndentationCharsLength > 0 ?
          `|[:*#\\x01]{1,${maxIndentationCharsLength}}(?![:*\\n\\x01])` :
          ''
        ) +
        ')'
      );
      let [, adjustedCodeInBetween] = adjustedChunkCodeAfter.match(properPlaceRegexp) || [];

      if (adjustedCodeInBetween === undefined) {
        adjustedCodeInBetween = adjustedChunkCodeAfter;
      }

      // Hotfix for comments inside a table (barnstars, for example).
      if (
        this.isInSingleCommentTable &&
        adjustedChunkCodeAfter.slice(adjustedCodeInBetween.length).startsWith('|}\n')
      ) {
        adjustedCodeInBetween += '|}\n';
      }

      // If the comment is to be put after a comment with different indentation characters, use
      // these.
      const [, changedIndentationChars] = (
        adjustedCodeInBetween.match(/\n([:*#]{2,}|#[:*#]*).*\n$/) ||
        []
      );
      if (changedIndentationChars) {
        // Note the bug https://ru.wikipedia.org/w/index.php?diff=next&oldid=105529545 that was
        // possible here when we used ".slice(0, thisInCode.indentationChars.length + 1)" (due to
        // "**" as indentation characters in Bsivko's comment).
        thisInCode.replyIndentationChars = changedIndentationChars
          .slice(0, thisInCode.replyIndentationChars.length)
          .replace(/:$/, cd.config.defaultIndentationChar);
      }

      currentIndex += adjustedCodeInBetween.length;
    }

    if (!commentCode && commentForm && !doDelete) {
      commentCode = commentForm.commentTextToCode('submit');
    }

    let newPageCode;
    let codeBeforeInsertion;
    switch (action) {
      case 'reply': {
        codeBeforeInsertion = pageCode.slice(0, currentIndex);
        newPageCode = codeBeforeInsertion + commentCode + pageCode.slice(currentIndex);
        break;
      }

      case 'edit': {
        if (doDelete) {
          let startIndex;
          let endIndex;
          if (this.isOpeningSection && thisInCode.headingStartIndex !== undefined) {
            this.getSection().locateInCode();
            if (extractSignatures(this.getSection().inCode.code).length > 1) {
              throw new CdError({
                type: 'parse',
                code: 'delete-repliesInSection',
              });
            } else {
              // Deleting the whole section is safer as we don't want to leave any content in the
              // end anyway.
              ({ startIndex, contentEndIndex: endIndex } = this.getSection().inCode);
            }
          } else {
            endIndex = thisInCode.signatureEndIndex + 1;
            const succeedingText = pageCode.slice(thisInCode.endIndex);

            const repliesRegexp = new RegExp(
              `^.+\\n+[:*#]{${thisInCode.indentationChars.length + 1},}`
            );
            const repliesMatch = repliesRegexp.exec(succeedingText);

            if (repliesMatch) {
              throw new CdError({
                type: 'parse',
                code: 'delete-repliesToComment',
              });
            } else {
              startIndex = thisInCode.lineStartIndex;
            }
          }

          newPageCode = pageCode.slice(0, startIndex) + pageCode.slice(endIndex);
        } else {
          const startIndex = thisInCode.lineStartIndex;
          codeBeforeInsertion = pageCode.slice(0, startIndex);
          const codeAfterInsertion = pageCode.slice(thisInCode.signatureEndIndex);
          newPageCode = codeBeforeInsertion + commentCode + codeAfterInsertion;
        }
        break;
      }
    }

    return { newPageCode, codeBeforeInsertion, commentCode };
  }

  /**
   * Get and sometimes create the container for the comment's layers.
   *
   * @returns {Element}
   */
  getLayersContainer() {
    if (this.cachedLayersContainer === undefined) {
      let offsetParent;
      const treeWalker = new TreeWalker(document.body, null, true, this.elements[0]);
      while (treeWalker.parentNode()) {
        // These elements have "position: relative" for the purpose we know.
        if (treeWalker.currentNode.classList.contains('cd-connectToPreviousItem')) continue;

        let style = treeWalker.currentNode.conveneintDiscussionsStyle;
        if (!style) {
          // window.getComputedStyle is expensive, so we save the result to the node's property.
          style = window.getComputedStyle(treeWalker.currentNode);
          treeWalker.currentNode.conveneintDiscussionsStyle = style;
        }
        if (['absolute', 'relative'].includes(style.position)) {
          offsetParent = treeWalker.currentNode;
        }
        const backgroundColor = style.backgroundColor;
        if (backgroundColor.includes('rgb(') || style.backgroundImage !== 'none' && !offsetParent) {
          offsetParent = treeWalker.currentNode;
          offsetParent.classList.add('cd-commentLayersContainer-parent-relative');
        }
        if (offsetParent) break;
      }
      if (!offsetParent) {
        offsetParent = document.body;
      }
      offsetParent.classList.add('cd-commentLayersContainer-parent');
      let container = offsetParent.firstElementChild;
      if (!container.classList.contains('cd-commentLayersContainer')) {
        container = document.createElement('div');
        container.classList.add('cd-commentLayersContainer');
        offsetParent.insertBefore(container, offsetParent.firstChild);
      }
      this.cachedLayersContainer = container;

      addToArrayIfAbsent(commentLayers.layersContainers, container);
    }
    return this.cachedLayersContainer;
  }

  /**
   * @typedef {object} LayersContainerOffset
   * @property {number} top Top offset.
   * @property {number} left Left offset.
   */

  /**
   * Get the top and left offset of the layers container.
   *
   * @returns {LayersContainerOffset}
   */
  getLayersContainerOffset() {
    const container = this.getLayersContainer();
    let top = container.cdCachedLayersContainerTop;
    let left = container.cdCachedLayersContainerLeft;
    if (top === undefined || container.cdCouldHaveMoved) {
      const rect = container.getBoundingClientRect();
      top = rect.top + window.scrollY;
      left = rect.left + window.scrollX;
      container.cdCouldHaveMoved = false;
      container.cdCachedLayersContainerTop = top;
      container.cdCachedLayersContainerLeft = left;
    }
    return { top, left };
  }

  /**
   * Request the gender of the comment's author if it is absent and affects the user mention string
   * and do something when it's received.
   *
   * @param {Function} callback
   * @param {boolean} [runAlways=false] Whether to execute the callback even if the gender request
   *   is not needed.
   */
  requestAuthorGenderIfNeeded(callback, runAlways = false) {
    if (cd.g.GENDER_AFFECTS_USER_STRING && this.author.isRegistered() && !this.author.getGender()) {
      this.genderRequestCallbacks = this.genderRequestCallbacks || [];
      let errorCallback;
      if (!this.genderRequest) {
        this.genderRequest = getUserGenders([this.author]);
        errorCallback = (e) => {
          console.warn(`Couldn't get the gender of user ${this.author.name}.`, e);
        };
      }
      if (!this.genderRequestCallbacks.includes(callback)) {
        this.genderRequest.then(callback, errorCallback);
        this.genderRequestCallbacks.push(callback);
      }
    } else {
      if (runAlways) {
        setTimeout(callback);
      }
    }
  }

  /**
   * Get the wiki page that has the source code of the comment (may be different from the current
   * page if the comment is transcluded from another page).
   *
   * @type {Page}
   */
  getSourcePage() {
    const section = this.getSection();
    return section ? section.getSourcePage() : cd.g.PAGE;
  }

  /**
   * Show a diff of changes in the comment between the current revision ID and the provided one.
   *
   * @param {number} comparedRevisionId
   * @param {object} commentsData
   * @throws {CdError}
   */
  async showDiff(comparedRevisionId, commentsData) {
    if (dealWithLoadingBug('mediawiki.diff.styles')) return;

    let revisionIdLesser = Math.min(mw.config.get('wgRevisionId'), comparedRevisionId);
    let revisionIdGreater = Math.max(mw.config.get('wgRevisionId'), comparedRevisionId);

    const revisionsRequest = cd.g.api.post({
      action: 'query',
      revids: [revisionIdLesser, revisionIdGreater],
      prop: 'revisions',
      rvslots: 'main',
      rvprop: ['ids', 'content'],
      redirects: !(this === cd.g.PAGE && mw.config.get('wgIsRedirect')),
      formatversion: 2,
    }).catch(handleApiReject);

    const compareRequest = cd.g.api.post({
      action: 'compare',
      fromtitle: this.getSourcePage().name,
      fromrev: revisionIdLesser,
      torev: revisionIdGreater,
      prop: ['diff'],
      formatversion: 2,
    }).catch(handleApiReject);

    let [revisionsResp, compareResp] = await Promise.all([
      revisionsRequest,
      compareRequest,
      mw.loader.using('mediawiki.diff.styles'),
    ]);

    const revisions = revisionsResp.query?.pages?.[0]?.revisions;
    if (!revisions) {
      throw new CdError({
        type: 'api',
        code: 'noData',
      });
    }

    const lineNumbers = [[], []];
    revisions.forEach((revision, i) => {
      const pageCode = revision.slots.main.content;
      const inCode = this.locateInCode(pageCode, commentsData[i]);
      const newlinesBeforeComment = pageCode.slice(0, inCode.lineStartIndex).match(/\n/g) || [];
      const newlinesInComment = (
        pageCode.slice(inCode.lineStartIndex, inCode.signatureEndIndex).match(/\n/g) ||
        []
      );
      const startLineNumber = newlinesBeforeComment.length + 1;
      const endLineNumber = startLineNumber + newlinesInComment.length;
      for (let j = startLineNumber; j <= endLineNumber; j++) {
        lineNumbers[i].push(j);
      }
    });

    const body = compareResp?.compare?.body;
    if (!body) {
      throw new CdError({
        type: 'api',
        code: 'noData',
      });
    }

    const $diff = $(cd.util.wrapDiffBody(body));
    let currentLineNumbers = [];
    let cleanDiffBody = '';
    $diff.find('tr').each((i, tr) => {
      const $tr = $(tr);
      const $lineNumbers = $tr.children('.diff-lineno');
      for (let j = 0; j < $lineNumbers.length; j++) {
        const match = $lineNumbers.eq(j).text().match(/\d+/);
        currentLineNumbers[j] = Number((match || [])[0]);
        if (!currentLineNumbers[j]) {
          throw new CdError({
            type: 'parse',
          });
        }
        if (j === 1) return;
      }
      if (!$tr.children('.diff-marker').length) return;
      let addToDiff = false;
      for (let j = 0; j < 2; j++) {
        if (!$tr.children().eq(j * 2).hasClass('diff-empty')) {
          if (lineNumbers[j].includes(currentLineNumbers[j])) {
            addToDiff = true;
          }
          currentLineNumbers[j]++;
        }
      }
      if (addToDiff) {
        cleanDiffBody += $tr.prop('outerHTML');
      }
    });
    const $cleanDiff = $(cd.util.wrapDiffBody(cleanDiffBody));
    if (!$cleanDiff.find('.diff-deletedline, .diff-addedline').length) {
      throw new CdError({
        type: 'parse',
        message: cd.s('comment-edited-diff-empty'),
      });
    }

    const $historyLink = $('<a>')
      .attr('href', this.getSourcePage().getUrl({ action: 'history' }))
      .attr('target', '_blank')
      .text(cd.s('comment-edited-history'));
    const $below = $('<div>')
      .addClass('cd-commentDiffView-below')
      .append($historyLink);

    const $message = $('<div>').append($cleanDiff, $below);
    OO.ui.alert($message, { size: 'larger' });
  }
}

Object.assign(Comment, CommentStatic);<|MERGE_RESOLUTION|>--- conflicted
+++ resolved
@@ -399,11 +399,7 @@
 
     const closestList = this.highlightables[0].closest('.cd-commentLevel');
     if (closestList && closestList.tagName === 'OL') {
-<<<<<<< HEAD
-      startMargin += cd.g.REGULAR_FONT_SIZE * 2.2;
-=======
-      startMargin += cd.g.CONTENT_FONT_SIZE;
->>>>>>> 443ec35b
+      startMargin += cd.g.CONTENT_FONT_SIZE * 2.2;
     }
 
     const leftMargin = cd.g.CONTENT_DIR === 'ltr' ? startMargin : endMargin;
